//! Contains the implementation of the mining mode for the local engine.

<<<<<<< HEAD
use reth_beacon_consensus::BeaconConsensusEngineHandle;
use reth_node_types::NodeTypesWithEngine;
use reth_consensus::Consensus;
use std::sync::Arc;
use reth_node_api::{FullNodeComponents,  FullNodeTypes};
use alloy_primitives::{TxHash, B256, U128, U256, BlockNumber};
use alloy_rpc_types_engine::{CancunPayloadFields, ExecutionPayloadSidecar, ForkchoiceState, PayloadStatus};
=======
use alloy_eips::{BlockHashOrNumber, BlockNumHash, HashOrNumber};
use alloy_primitives::{Address, BlockHash, TxHash, B256, U128, U256};
use alloy_rpc_types_engine::{CancunPayloadFields, ExecutionPayloadSidecar, ForkchoiceState};
>>>>>>> 364f12c5
use eyre::OptionExt;
use futures_util::{stream::Fuse, StreamExt};
use itertools::Itertools;
use reth_beacon_consensus::BeaconConsensusEngineHandle;
use reth_beacon_consensus::ForkchoiceStatus;
use reth_chainspec::EthereumHardforks;
use reth_consensus::Consensus;
use reth_engine_primitives::{EngineApiMessageVersion, EngineTypes};
use reth_eth_wire_types::NewBlock;
use reth_network_api::NetworkEvent;
use reth_network_p2p::{
    bodies::client::BodiesClient, headers::client::HeadersClient, priority::Priority,
};
use reth_payload_builder::PayloadBuilderHandle;
use reth_payload_primitives::{
    BuiltPayload, PayloadAttributesBuilder, PayloadBuilder, PayloadKind, PayloadTypes,
};
<<<<<<< HEAD
use reth_provider::{TdProvider, BlockReader, ChainSpecProvider};
=======
use reth_primitives::{Block, Header, SealedBlock};
use reth_primitives_traits::header::clique_utils::recover_address;
use reth_provider::{BlockIdReader, BlockReader, ChainSpecProvider, TdProvider};
>>>>>>> 364f12c5
use reth_rpc_types_compat::engine::payload::block_to_payload;
use reth_tokio_util::EventStream;
use reth_transaction_pool::TransactionPool;
use std::collections::HashMap;
use std::sync::Arc;
use std::{
    future::Future,
    pin::Pin,
    task::{Context, Poll},
    time::{Duration, UNIX_EPOCH},
    thread,
    hash::Hash,
};
<<<<<<< HEAD
use reth_eth_wire_types::NewBlock;
use reth_network::NetworkHandle;
use reth_network_api::NetworkEvent;
use reth_tokio_util::EventStream;
use tokio::{
    sync::{mpsc::UnboundedSender, oneshot},
    time::{Interval, sleep},
};
=======
use tokio::sync::mpsc;
use tokio::time::{interval_at, sleep, Instant, Interval};
>>>>>>> 364f12c5
use tokio_stream::wrappers::ReceiverStream;
use tracing::{debug, error, info, warn};

/// A mining mode for the local dev engine.
#[derive(Debug)]
pub enum MiningMode {
    /// In this mode a block is built as soon as
    /// a valid transaction reaches the pool.
    Instant(Fuse<ReceiverStream<TxHash>>),
    /// In this mode a block is built at a fixed interval.
    Interval(Interval),
    NoMining,
}

impl MiningMode {
    /// Constructor for a [`MiningMode::Instant`]
    pub fn instant<Pool: TransactionPool>(pool: Pool) -> Self {
        let rx = pool.pending_transactions_listener();
        Self::Instant(ReceiverStream::new(rx).fuse())
    }

    /// Constructor for a [`MiningMode::Interval`]
    pub fn interval(duration: Duration) -> Self {
        let start = tokio::time::Instant::now() + duration;
        Self::Interval(tokio::time::interval_at(start, duration))
    }
}

impl Future for MiningMode {
    type Output = ();

    fn poll(self: Pin<&mut Self>, cx: &mut Context<'_>) -> Poll<Self::Output> {
        let this = self.get_mut();
        match this {
            Self::Instant(rx) => {
                // drain all transactions notifications
                if let Poll::Ready(Some(_)) = rx.poll_next_unpin(cx) {
                    return Poll::Ready(());
                }
                Poll::Pending
            }
            Self::Interval(interval) => {
                if interval.poll_tick(cx).is_ready() {
                    return Poll::Ready(());
                }
                Poll::Pending
            }
            Self::NoMining => Poll::Pending,
        }
    }
}

/// Local miner advancing the chain/
#[derive(Debug)]
pub struct N42Miner<EngineT: EngineTypes, Provider, B, Network> {
    /// Provider to read the current tip of the chain.
    provider: Provider,
    /// The payload attribute builder for the engine
    payload_attributes_builder: B,

    /// beacon engine handle
    beacon_engine_handle: BeaconConsensusEngineHandle<EngineT>,
    /// The mining mode for the engine
    mode: MiningMode,
    /// The payload builder for the engine
    payload_builder: PayloadBuilderHandle<EngineT>,
<<<<<<< HEAD
    /// Timestamp for the next block.
    safe_block_hash: B256,
    /// full network  for announce block
    network: Network,
    new_block_event_stream: EventStream<NewBlock>,
    network_event_stream: EventStream<NetworkEvent>,
    consensus: Arc<dyn Consensus>,
=======
    /// full network  for announce block
    network: Network,
    consensus: Arc<dyn Consensus>,
    recent_blocks: schnellru::LruMap<B256, SealedBlock>,
    recent_num_to_td: schnellru::LruMap<u64, U256>,
    new_block_tx: mpsc::Sender<(NewBlock, BlockHash)>,
    new_block_rx: mpsc::Receiver<(NewBlock, BlockHash)>,

    num_generated_blocks: u64,
    num_skipped_new_block: u64,
    num_should_skip_block_generation: u64,
    num_long_delayed_blocks: u64,
    num_fetched_blocks: u64,
    order_stats: HashMap<u64, bool>,
>>>>>>> 364f12c5
}

const INMEMORY_BLOCKS: u32 = 256;
const NUM_NUM_TO_TD: u32 = 256;
const WAIT_FOR_PEERS_INTERVAL_SECS: u64 = 5;
const WAIT_FOR_DOWNLOAD_INTERVAL_MS: u64 = 100;
const SYNC_DOWNLOAD_BLOCKS_UNIT: u64 = 512;
const DIFFICULTY_DELTA_CLAMP: u64 = 50;

impl<EngineT, Provider, B, Network> N42Miner<EngineT, Provider, B, Network>
where
    EngineT: EngineTypes,
<<<<<<< HEAD
    Provider: TdProvider + BlockReader + ChainSpecProvider<ChainSpec: EthereumHardforks> + 'static,
=======
    Provider: TdProvider
        + BlockReader
        + BlockIdReader
        + ChainSpecProvider<ChainSpec: EthereumHardforks>
        + 'static,
>>>>>>> 364f12c5
    B: PayloadAttributesBuilder<<EngineT as PayloadTypes>::PayloadAttributes>,
    Network: reth_network_api::FullNetwork,
{
    /// Spawns a new [`N42Miner`] with the given parameters.
    pub fn spawn_new(
        provider: Provider,
        payload_attributes_builder: B,
        beacon_engine_handle: BeaconConsensusEngineHandle<EngineT>,
        mode: MiningMode,
        payload_builder: PayloadBuilderHandle<EngineT>,
        network: Network,
        consensus: Arc<dyn Consensus>,
    ) {
<<<<<<< HEAD
        let latest_header =
            provider.sealed_header(provider.best_block_number().unwrap()).unwrap().unwrap();
        let latest_td = consensus.total_difficulty(latest_header.hash_slow());

        let new_block_event_stream = network.subscribe_block();
        let network_event_stream = network.event_listener();
        let miner = Self {
=======
        let latest_header = provider
            .sealed_header(provider.best_block_number().unwrap())
            .unwrap()
            .unwrap();

        let (new_block_tx, new_block_rx) = mpsc::channel::<(NewBlock, BlockHash)>(128);
        let mut miner = Self {
>>>>>>> 364f12c5
            provider,
            payload_attributes_builder,
            beacon_engine_handle,
            mode,
            payload_builder,
<<<<<<< HEAD
            safe_block_hash: latest_header.hash(),
            network,
            new_block_event_stream,
            network_event_stream,
            consensus,
=======
            network,
            consensus,
            recent_blocks: schnellru::LruMap::new(schnellru::ByLength::new(INMEMORY_BLOCKS)),
            recent_num_to_td: schnellru::LruMap::new(schnellru::ByLength::new(NUM_NUM_TO_TD)),
            num_generated_blocks: 0,
            num_skipped_new_block: 0,
            num_should_skip_block_generation: 0,
            num_long_delayed_blocks: 0,
            num_fetched_blocks: 0,
            order_stats: HashMap::new(),
            new_block_tx,
            new_block_rx,
>>>>>>> 364f12c5
        };

        // Spawn the miner
        tokio::spawn(miner.run());
    }

    /// Runs the [`N42Miner`] in a loop, polling the miner and building payloads.
<<<<<<< HEAD
    async fn run(mut self) {
        if let Ok(all_peers) = self.network.get_all_peers().await {
            info!(target: "consensus-client", "all_peers={:?}", all_peers);
                /*
            all_peers.iter().for_each(|peer|
                if self.max_td < peer.status.total_difficulty {
                    self.max_td = peer.status.total_difficulty;
                    self.max_td_hash = peer.status.blockhash;
                }
            );
                */
            //info!(target: "consensus-client", max_td=?self.max_td, max_td_hash=?self.max_td_hash);
        }
        if let fetch_client = self.network.fetch_client().await {
        }
        let mut fcu_interval = tokio::time::interval(Duration::from_secs(1));
=======
    async fn run(mut self) -> eyre::Result<()> {
        self.initial_sync().await;

        let mut new_block_event_stream = self.network.subscribe_block();
        let mut network_event_stream = self.network.event_listener();
        let mut event_listener = self.beacon_engine_handle.event_listener();

>>>>>>> 364f12c5
        loop {
            tokio::select! {
                Some((new_block, hash)) = self.new_block_rx.recv() => {
                    let insert_ok = self.recent_num_to_td.insert(new_block.block.number, U256::from(new_block.td));
                    debug!(target: "consensus-client", insert_ok, number=?new_block.block.number, "recent_num_to_td insert");
                    self.network.announce_block(new_block, hash);
                }
                _ = &mut self.mode => {
                    if let Err(e) = self.advance().await {
                        error!(target: "consensus-client", "Error advancing the chain: {:?}", e);
                    }
                }
                new_block_event = &mut new_block_event_stream.next() => {
                    debug!(target: "consensus-client", "new_block_event={:?}", new_block_event);
                    if let Some(new_block) = new_block_event {
<<<<<<< HEAD
                        let (max_td, _) = self.max_td_and_hash();
                        info!(target: "consensus-client", ?max_td, new_block_td=?U256::from(new_block.td));
                        if max_td < U256::from(new_block.td) {
                            match self.insert_block(&new_block).await {
                                Ok(_) => {
                                }
                                Err(e) => {
                                    error!(target: "consensus-client", "Error validating and inserting the block: {:?}", e);
                                }
                            }
                        }
                    }
                }
                network_event = &mut self.network_event_stream.next() => {
                    info!(target: "consensus-client", "network_event={:?}", network_event);
                    if let Some(network_event) = network_event {
                        match network_event {
                            NetworkEvent::SessionEstablished {status, ..} => {
                                /*
                                if self.max_td < status.total_difficulty {
                                    self.max_td = status.total_difficulty;
                                    self.max_td_hash = status.blockhash;
                                }
                                */
                            },
                            _ => { },
                        }
=======
                    if let Err(e) = self.handle_new_block(new_block).await {
                        error!(target: "consensus-client", "Error handling the new block: {:?}", e);
                    }
                    }
                }
                network_event = &mut network_event_stream.next() => {
                    debug!(target: "consensus-client", "network_event={:?}", network_event);
                }
                Some(event) = event_listener.next() => {
                    debug!(target: "consensus-client", "beacon_engine_handle event={:?}", event);
                },
            }
        }
    }

    async fn initial_sync(&mut self) {
        loop {
            let mut status_counts = HashMap::new();
            if let Ok(all_peers) = self.network.get_all_peers().await {
                // workaround for obsolete peer status
                info!(target: "consensus-client", "disconnecting and removing peers to get the latest status");
                for peer in all_peers {
                    self.network.disconnect_peer(peer.remote_id);
                    self.network.remove_peer(peer.remote_id, peer.kind);
                    info!(target: "consensus-client", "Disconnected peer {}", peer_id=peer.remote_id);
                }
            }
            loop {
                sleep(Duration::from_secs(WAIT_FOR_PEERS_INTERVAL_SECS)).await;
                if let Ok(all_peers) = self.network.get_all_peers().await {
                    let num_signers = self.get_best_block_num_signers();
                    if all_peers.len() < num_signers as usize / 2 {
                        info!(target: "consensus-client", peers_count=all_peers.len(), num_signers, "Waiting for more peers(at least half of number of signers)");
                    } else {
                        status_counts = all_peers
                            .iter()
                            .map(|v| (v.status.total_difficulty, v.status.blockhash))
                            .counts();
                        break;
                    }
                }
            }
            if status_counts.is_empty() {
                break;
            }

            let (max_td, max_td_hash) = self.max_td_and_hash();
            let (&(peer_finalized_td, peer_finalized_td_hash), _) = status_counts
                .iter()
                .max_by_key(|&(_, count)| count)
                .unwrap();
            info!(target: "consensus-client", ?peer_finalized_td, ?max_td, "Comparing peer_finalized_td with max_td");
            info!(target: "consensus-client", ?peer_finalized_td_hash, ?max_td_hash,);
            if peer_finalized_td > max_td + U256::from(DIFFICULTY_DELTA_CLAMP) {
                match self
                    .initial_sync_to_hash(peer_finalized_td, peer_finalized_td_hash)
                    .await
                {
                    Ok(_) => {
                        info!(target: "consensus-client", ?peer_finalized_td, ?peer_finalized_td_hash, "finished one sync attempt");
                    }
                    Err(err) => {
                        info!(target: "consensus-client", ?err, "initial_sync_to_hash failed");
>>>>>>> 364f12c5
                    }
                }
            } else {
                info!(target: "consensus-client", "head td is close to peer finalized td, no need to sync");
                break;
            }
        }
    }

    fn long_time_no_block_generated(&self) -> bool {
        const MIN_NO_BLOCK_TIMESTAMP_GAP: u64 = 300;

        let best_block_number = self.provider.best_block_number().unwrap();
        let latest_header = self.provider
            .sealed_header(best_block_number)
            .unwrap()
            .unwrap();
        let now = std::time::SystemTime::now()
            .duration_since(UNIX_EPOCH)
            .expect("cannot be earlier than UNIX_EPOCH");
        if now.as_secs() > latest_header.timestamp + MIN_NO_BLOCK_TIMESTAMP_GAP {
            warn!(target: "consensus-client", latest_header_timestamp=?latest_header.timestamp, ?now, "long_time_no_block_generated");
            true
        } else {
            false
        }
    }

    async fn exit_if_lagged_progress(&self, block: &SealedBlock) -> eyre::Result<()> {
        const MAX_PROGRESS_GAP: u64 = 100;

        let best_block_number = self.provider.best_block_number().unwrap();
        debug!(target: "consensus-client", my_number=?best_block_number, received_number=?block.header().number,"exit_if_lagged_progress");
        if block.header().number > best_block_number + MAX_PROGRESS_GAP {
            let current_signers = self.get_best_block_signers();
            let signer = match recover_address(&block.header()) {
                Ok(v) => v,
                Err(err) => {
                    eyre::bail!("Error in recover_address: {:?}", err);
                },
            };
            if current_signers.contains(&signer) && self.long_time_no_block_generated() {
                warn!(target: "consensus-client", my_number=?best_block_number, received_number=?block.header().number, "exit for lagged progress");
                exit_by_sigint();
            }
        }

        Ok(())
    }

    async fn handle_new_block(&mut self, new_block: NewBlock) -> eyre::Result<()> {
        let mut parents = Vec::new();
        let block = new_block.clone().block.seal_slow();
        self.recent_blocks.insert(block.hash(), block.clone());
        let (max_td, _) = self.max_td_and_hash();
        if max_td >= U256::from(new_block.td) {
            return Ok(());
        }
        let _ = self.exit_if_lagged_progress(&block).await;

        let mut is_fork = false;
        let mut parent = block.hash();
        let mut parent_num = block.header.number;
        let mut difficulty = block.header.difficulty;
        let safe_block_num_hash = self.get_safe_block_num_hash_from_provider();
        while true {
            debug!(target: "consensus-client", ?parent_num, ?parent, safe_number=?safe_block_num_hash.number, block_hash=?block.hash());
            if parent_num < safe_block_num_hash.number {
                break;
            }
            if parent == safe_block_num_hash.hash {
                is_fork = true;
                break;
            } else {
                if let Some(block) = self.recent_blocks.get(&parent) {
                    parent = block.header.parent_hash;
                    parent_num = block.header.number - 1;
                    difficulty = block.header.difficulty;
                    debug!(target: "consensus-client", ?difficulty);
                    parents.push(block.clone());
                    continue;
                }
                match self.fetch_block(parent.into()).await {
                    Ok(parent_block) => {
                        parent = parent_block.parent_hash;
                        parent_num = parent_block.header.number - 1;
                        difficulty = parent_block.header.difficulty;
                        debug!(target: "consensus-client", ?difficulty);
                        let sealed_block = parent_block.seal_slow();
                        parents.push(sealed_block.clone());
                        self.recent_blocks.insert(sealed_block.hash(), sealed_block);
                    }
                    Err(e) => {
                        error!(target: "consensus-client", "Error getting the block: {:?}", e);
                        break;
                    }
                }
            }
        }
        let mut larger_td = max_td < U256::from(new_block.td);
        info!(target: "consensus-client", is_fork, ?max_td, new_block_td=?U256::from(new_block.td));

        if let Some(&mut v) = self.recent_num_to_td.get(&new_block.block.number) {
            if v >= U256::from(new_block.td) {
                info!(target: "consensus-client", number=new_block.block.number, td=?U256::from(new_block.td), old_td=?v, "skip new block");
                self.num_skipped_new_block += 1;
                larger_td = false;
            }
        }
        if is_fork && larger_td {
            let mut new_payload_ok = true;
            for parent in parents.iter().rev() {
                match self.new_payload(&parent).await {
                    Ok(_) => {}
                    Err(e) => {
                        error!(target: "consensus-client", "Error validating the block: {:?}", e);
                        new_payload_ok = false;
                        break;
                    }
                }
            }

            if new_payload_ok {
                let forkchoice_state = self.forkchoice_state_with_head(block.hash());
                match self
                    .beacon_engine_handle
                    .fork_choice_updated(forkchoice_state, None, EngineApiMessageVersion::default())
                    .await
                {
                    Ok(v) => {
                        info!(target: "consensus-client", "forkchoice(block hash) status {:?}", v);
                    }
                    Err(e) => {
                        error!(target: "consensus-client", "Error updating fork choice(block hash): {:?}", e);
                    }
                }
            }
        }
        Ok(())
    }

    fn get_best_block_signers(&self) -> Vec<Address> {
        let header = self
            .provider
            .sealed_header(self.provider.best_block_number().unwrap())
            .unwrap()
            .unwrap();
        let snapshot = self
            .consensus
            .snapshot(header.number, header.hash_slow(), None)
            .unwrap();
        let signers = snapshot.signers;

        signers
    }

    fn get_best_block_num_signers(&self) -> u64 {
        let num_signers: u64 = self.get_best_block_signers().len() as u64;

        num_signers
    }

    fn get_safe_block_num_hash_from_provider(&mut self) -> BlockNumHash {
        let mut safe_block_number = self
            .provider
            .safe_block_number()
            .unwrap_or(Some(0))
            .unwrap_or(0);

        let safe_block_header = self
            .provider
            .sealed_header(safe_block_number)
            .unwrap()
            .unwrap();
        let safe_block_hash = safe_block_header.hash_slow();

        BlockNumHash {
            number: safe_block_header.number,
            hash: safe_block_hash,
        }
    }

    fn determine_safe_block(&mut self) -> BlockNumHash {
        let mut safe_block_number = self
            .provider
            .safe_block_number()
            .unwrap_or(Some(0))
            .unwrap_or(0);

        let header = self
            .provider
            .sealed_header(self.provider.best_block_number().unwrap())
            .unwrap()
            .unwrap();

        const NUM_SAMPLE_ROUNDS: u64 = 2;
        const NUM_CONFIRM_ROUNDS: u64 = 1;

        let num_signers = self.get_best_block_num_signers();
        let best_block_number = self.provider.best_block_number().unwrap();
        let mut active_signers = (best_block_number.saturating_sub(NUM_SAMPLE_ROUNDS * num_signers)
            ..best_block_number)
            .filter(|&n| n != 0)
            .map(|n| {
                let sealed_header = self.provider.sealed_header(n).unwrap().unwrap();
                let signer = recover_address(&sealed_header.header()).unwrap();
                signer
            })
            .collect::<Vec<_>>();
        active_signers.sort();
        active_signers.dedup();
        let num_active_signers: u64 = active_signers.len() as u64;
        if num_active_signers != num_signers {
            safe_block_number = safe_block_number.max(header
                .number
                .saturating_sub(num_active_signers * 3 + 1));
        } else {
            // if in NUM_CONFIRM_ROUNDS rounds, all active signers have signed a 2-difficulty block, then it is considered finalized
            let order_in_round = (best_block_number.saturating_sub(NUM_CONFIRM_ROUNDS * num_signers)
                ..best_block_number)
                .filter(|&number| {
                    self.provider
                        .sealed_header(number)
                        .unwrap()
                        .unwrap()
                        .header()
                        .difficulty
                        == U256::from(2)
                })
                .count() as u64
                == num_active_signers * NUM_CONFIRM_ROUNDS;
            if order_in_round {
                safe_block_number = safe_block_number.max(header
                    .number
                    .saturating_sub(num_signers * NUM_CONFIRM_ROUNDS + 1));
            }
            self.order_stats.insert(header.number, order_in_round);
            debug!(target: "consensus-client", number=?header.number, num_active_signers, order_in_round);
        }
        let safe_block_header = self
            .provider
            .sealed_header(safe_block_number)
            .unwrap()
            .unwrap();
        let safe_block_hash = safe_block_header.hash_slow();

        BlockNumHash {
            number: safe_block_header.number,
            hash: safe_block_hash,
        }
    }

    /// Returns current forkchoice state.
<<<<<<< HEAD
    fn forkchoice_state(&self) -> ForkchoiceState {
        let (_, max_td_hash) = self.max_td_and_hash();
        ForkchoiceState {
            head_block_hash: max_td_hash,
            safe_block_hash: self.safe_block_hash,
            finalized_block_hash: self.safe_block_hash,
=======
    fn forkchoice_state(&mut self) -> ForkchoiceState {
        let (_, max_td_hash) = self.max_td_and_hash();

        let safe_block_num_hash = self.determine_safe_block();
        let safe_block_hash = safe_block_num_hash.hash;
        ForkchoiceState {
            head_block_hash: max_td_hash,
            safe_block_hash,
            finalized_block_hash: safe_block_hash,
>>>>>>> 364f12c5
        }
    }

    fn get_order_stats(&self) -> (u64, u64, f64) {
        let in_order_count = self.order_stats.values().filter(|v| **v == true).count();
        let out_of_order_count = self.order_stats.len() - in_order_count;
        (
            in_order_count as u64,
            out_of_order_count as u64,
            in_order_count as f64 / self.order_stats.len() as f64,
        )
    }

    /// Generates payload attributes for a new block, passes them to FCU and inserts built payload
    /// through newPayload.
    async fn advance(&mut self) -> eyre::Result<()> {
<<<<<<< HEAD
        let header =
            self.provider.sealed_header(self.provider.best_block_number().unwrap()).unwrap().unwrap();
        let interval = match self.mode {
            MiningMode::Interval(ref v) => {
                info!(?v, "advance interval value");
                v.period().as_secs()
            }
            _ => 1,
        };
        info!(target: "consensus-client", interval, "advance");
        let now =
            std::time::SystemTime::now()
                .duration_since(UNIX_EPOCH)
                .expect("cannot be earlier than UNIX_EPOCH")
                .as_secs();
        let timestamp = std::cmp::max(
            header.timestamp + interval as u64,
            now,
        );
        if timestamp > now {
            sleep(Duration::from_secs(timestamp - now)).await;
        }
        info!(target: "consensus-client", timestamp, "advance: PayloadAttributes timestamp");

        let mut res = self.beacon_engine_handle.fork_choice_updated(
                self.forkchoice_state(),
                Some(self.payload_attributes_builder.build(timestamp)),
                EngineApiMessageVersion::default(),
            ).await?;
=======
        let (in_order_count, out_of_order_count, order_ratio) = self.get_order_stats();
        let num_signers = self.get_best_block_num_signers();
        let interval;
        match self.mode {
            MiningMode::Instant(_) => {
                unimplemented!("Add a separate flow if needed");
            }
            MiningMode::Interval(ref mut v) => interval = v,
            _ => return Ok(()),
        };
        let block_time = interval.period().as_secs();
        info!(target: "consensus-client", num_generated_blocks=self.num_generated_blocks, num_skipped_new_block=self.num_skipped_new_block, num_should_skip_block_generation=self.num_should_skip_block_generation, num_long_delayed_blocks=self.num_long_delayed_blocks, num_fetched_blocks=self.num_fetched_blocks, in_order_count, out_of_order_count, order_ratio);
        let header = self
            .provider
            .sealed_header(self.provider.best_block_number().unwrap())
            .unwrap()
            .unwrap();
        info!(target: "consensus-client", block_time, "advance");
        let now = std::time::SystemTime::now()
            .duration_since(UNIX_EPOCH)
            .expect("cannot be earlier than UNIX_EPOCH");
        let expected_next_timestamp = Duration::from_secs(header.timestamp + block_time);
        if expected_next_timestamp > now {
            *interval = interval_at(
                Instant::now() + (expected_next_timestamp - now),
                interval.period(),
            );
            return Ok(());
        }

        if expected_next_timestamp + Duration::from_secs(block_time * num_signers) <= now {
            warn!(target: "consensus-client", number=header.number + 1, ?expected_next_timestamp, ?now, "not seeing new blocks for a long time, try generating a block again");
            self.recent_num_to_td.remove(&(header.number + 1));
            self.num_long_delayed_blocks += 1;
            *interval = interval_at(
                Instant::now() + Duration::from_secs(block_time),
                interval.period(),
            );
        } else {
            if self.recent_num_to_td.get(&(header.number + 1)).is_some() {
                debug!(target: "consensus-client", number=header.number + 1, "skip generating block");
                self.num_should_skip_block_generation += 1;
                return Ok(());
            }
        }

        let timestamp = now;
        info!(target: "consensus-client", ?timestamp, "advance: PayloadAttributes timestamp");

        let forkchoice_state = self.forkchoice_state();
        let res = self
            .beacon_engine_handle
            .fork_choice_updated(
                forkchoice_state,
                Some(self.payload_attributes_builder.build(timestamp.as_secs())),
                EngineApiMessageVersion::default(),
            )
            .await?;
>>>>>>> 364f12c5
        if !res.payload_status.is_valid() {
            eyre::bail!("Error advancing the chain: fork_choice_updated with PayloadAttributes status is not valid: {:?}", res);
        }
        let payload_id = res.payload_id.ok_or_eyre("No payload id")?;

        let payload = match self
            .payload_builder
            .resolve_kind(payload_id, PayloadKind::WaitForPending)
            .await
        {
            Some(Ok(payload)) => payload,
            Some(Err(err)) => {
                if self.is_among_signers()? && self.long_time_no_block_generated() {
                    exit_by_sigint();
                }
                eyre::bail!("Failed to resolve payload: {}", err);
            }
            None => {
                if self.is_among_signers()? && self.long_time_no_block_generated() {
                    exit_by_sigint();
                }
                eyre::bail!("No payload");
            }
        };

        let block = payload.block();
        let max_td = self.consensus.total_difficulty(block.header.hash());
        info!(target: "consensus-client", ?max_td, "advance: new_block hash {:?}", block.header.hash());

<<<<<<< HEAD
        match self.beacon_engine_handle.fork_choice_updated(
            self.forkchoice_state_with_head(block.hash()),
            None,
            EngineApiMessageVersion::default(),
        ).await {
            Ok(v) => {
                info!(target: "consensus-client", "forkchoice(block hash) status {:?}", v);
            }
            Err(e) => {
                error!(target: "consensus-client", "Error updating fork choice(block hash): {:?}", e);
            }
        }


        self.network.announce_block(NewBlock{block: block.clone().unseal(), td: max_td.to::<U128>()}, block.hash());
=======
        self.recent_blocks.insert(block.hash(), block.clone());

        let wiggle = self.consensus.wiggle(
            block.number - 1,
            block.header().parent_hash,
            block.difficulty,
        );
        info!(target: "consensus::apos",
            "wiggle {:?}, timestamp {:?}, number {}",
            wiggle, timestamp, block.number
        );

        let new_block_tx = self.new_block_tx.clone();
        let block_clone = block.clone();
        let block_hash = block.hash();
        tokio::spawn(async move {
            sleep(wiggle).await;
            new_block_tx
                .send((
                    NewBlock {
                        block: block_clone.unseal(),
                        td: max_td.to::<U128>(),
                    },
                    block_hash,
                ))
                .await
                .unwrap();
        });
>>>>>>> 364f12c5

        self.num_generated_blocks += 1;
        if num_signers == 1 {
            self.fcu_hash(block_hash).await?;
        }
        Ok(())
    }

    fn forkchoice_state_with_head(&mut self, head_block_hash: B256) -> ForkchoiceState {
        let safe_block_num_hash = self.determine_safe_block();
        let safe_block_hash = safe_block_num_hash.hash;
        ForkchoiceState {
            head_block_hash,
<<<<<<< HEAD
            safe_block_hash: self.safe_block_hash,
            finalized_block_hash: self.safe_block_hash,
        }
    }

    async fn insert_block(&mut self, new_block: &NewBlock) -> eyre::Result<()> {
        let block = new_block.clone().block.seal_slow();
        info!(target: "consensus-client", "new_block hash {:?}", block.header.hash());

        let cancun_fields =
            self.provider.chain_spec().is_cancun_active_at_timestamp(block.timestamp).then(|| {
                CancunPayloadFields {
                    parent_beacon_block_root: block.parent_beacon_block_root.unwrap(),
                    versioned_hashes: block.blob_versioned_hashes().into_iter().copied().collect(),
=======
            safe_block_hash,
            finalized_block_hash: safe_block_hash,
        }
    }

    async fn new_payload(&mut self, block: &SealedBlock) -> eyre::Result<()> {
        info!(target: "consensus-client", "new_block hash {:?}", block.header.hash());

        let cancun_fields = self
            .provider
            .chain_spec()
            .is_cancun_active_at_timestamp(block.timestamp)
            .then(|| CancunPayloadFields {
                parent_beacon_block_root: block.parent_beacon_block_root.unwrap(),
                versioned_hashes: block.blob_versioned_hashes().into_iter().copied().collect(),
            });

        let res = self
            .beacon_engine_handle
            .new_payload(
                block_to_payload(block.clone()),
                cancun_fields
                    .map(ExecutionPayloadSidecar::v3)
                    .unwrap_or_else(ExecutionPayloadSidecar::none),
            )
            .await?;
        info!(target: "consensus-client", "new_payload res={:?}", res);
        if res.is_invalid() {
            eyre::bail!("new block is invalid: {}", res);
        }
        if res.is_syncing() {
            warn!(target: "consensus-client", "if all blocks are available, should not get syncing, new_payload res={:?}", res);
        }
        Ok(())
    }

    async fn fcu_hash(&mut self, block_hash: BlockHash) -> eyre::Result<()> {
        let forkchoice_state = self.forkchoice_state_with_head(block_hash);
        match self
            .beacon_engine_handle
            .fork_choice_updated(forkchoice_state, None, EngineApiMessageVersion::default())
            .await
        {
            Ok(v) => {
                info!(target: "consensus-client", "forkchoice(block hash) status {:?}", v);
            }
            Err(e) => {
                eyre::bail!("Error updating fork choice(block hash): {:?}", e);
            }
        };

        Ok(())
    }

    async fn fcu_hash_finalized(
        &mut self,
        finalized_hash: BlockHash,
        block_hash: BlockHash,
    ) -> eyre::Result<()> {
        let head_block_hash = block_hash;
        let safe_block_hash = finalized_hash;
        let finalized_block_hash = finalized_hash;
        let forkchoice_state = ForkchoiceState {
            head_block_hash,
            safe_block_hash,
            finalized_block_hash,
        };
        match self
            .beacon_engine_handle
            .fork_choice_updated(forkchoice_state, None, EngineApiMessageVersion::default())
            .await
        {
            Ok(v) => {
                info!(target: "consensus-client", "forkchoice(block hash) status {:?}", v);
            }
            Err(e) => {
                eyre::bail!("Error updating fork choice(block hash): {:?}", e);
            }
        };
        Ok(())
    }

    /// On node init, sync head to specified hash
    async fn initial_sync_to_hash(&mut self, td: U256, block_hash: BlockHash) -> eyre::Result<()> {
        let start = Instant::now();
        info!(target: "consensus-client", "initial_sync_to_hash hash {:?}", block_hash);
        let mut finalized_block_number = self
            .provider
            .finalized_block_number()
            .unwrap_or(Some(0))
            .unwrap_or(0);
        let best_block_number = self.provider.best_block_number().unwrap_or(0);
        info!(target: "consensus-client", ?finalized_block_number, ?best_block_number, "initial_sync_to_hash");
        for number in (finalized_block_number..=best_block_number).skip(1) {
            let block = self.provider.block_by_number(number).unwrap().unwrap();
            let hash = block.header.hash_slow();
            debug!(target: "consensus-client", number, "initial_sync_to_hash, fetching header");
            let header_from_p2p = self.fetch_header(number.into()).await?;
            let header_hash_from_p2p = header_from_p2p.hash_slow();
            if hash != header_hash_from_p2p {
                warn!(target: "consensus-client", number, ?hash, ?header_hash_from_p2p, "found first different block");
                warn!(target: "consensus-client", "please execute 'n42 stage unwind to-block {}', then run n42 node again", number - 1);
                exit_by_sigint();
                sleep(Duration::from_secs(u64::MAX)).await;
            }
        }

        let finalized_block_from_p2p = self.fetch_block(block_hash.into()).await?.seal_slow();

        self.sync_to_hash_in_small_unit(
            finalized_block_from_p2p.header().parent_hash,
            SYNC_DOWNLOAD_BLOCKS_UNIT,
        )
        .await?;
        self.new_payload(&finalized_block_from_p2p).await?;
        self.fcu_hash_finalized(block_hash, block_hash).await?;
        let duration = start.elapsed();
        info!(target: "consensus-client", ?duration, from=?best_block_number, to=?finalized_block_from_p2p.header().number, "time spent in syncing");
        Ok(())
    }

    /// workaround for "stuck in downloading for large block ranges"
    async fn sync_to_hash_in_small_unit(
        &mut self,
        block_hash: BlockHash,
        unit_size: u64,
    ) -> eyre::Result<()> {
        let header_from_p2p = self.fetch_header(block_hash.into()).await?;

        loop {
            let best_block_number = self.provider.best_block_number().unwrap();
            if best_block_number == header_from_p2p.number {
                break;
            }

            let next_block_number =
                std::cmp::min(best_block_number + unit_size, header_from_p2p.number);

            let next_header_from_p2p = self.fetch_header(next_block_number.into()).await?;
            self.fcu_hash(next_header_from_p2p.hash_slow()).await?;
            loop {
                let block_number = self.provider.best_block_number().unwrap();
                if block_number < next_block_number {
                    sleep(Duration::from_millis(WAIT_FOR_DOWNLOAD_INTERVAL_MS)).await;
                } else {
                    info!(target: "consensus-client", ?block_number, "sync_to_hash_in_small_unit: synced to block");
                    break;
>>>>>>> 364f12c5
                }
            }
        }

<<<<<<< HEAD
        let res = self.beacon_engine_handle.new_payload(
            block_to_payload(block.clone()),
            cancun_fields
                .map(ExecutionPayloadSidecar::v3)
                .unwrap_or_else(ExecutionPayloadSidecar::none),
        ).await?;
        info!(target: "consensus-client", "new_payload res={:?}", res);
        if res.is_invalid() {
            eyre::bail!("new block is invalid: {}", res);
        }

        match self.beacon_engine_handle.fork_choice_updated(
            self.forkchoice_state_with_head(block.hash()),
            None,
            EngineApiMessageVersion::default(),
        ).await {
            Ok(v) => {
                info!(target: "consensus-client", "forkchoice(block hash) status {:?}", v);
            }
            Err(e) => {
                error!(target: "consensus-client", "Error updating fork choice(block hash): {:?}", e);
            }
        }
=======
        let header = self
            .provider
            .sealed_header(self.provider.best_block_number().unwrap())
            .unwrap()
            .unwrap();
>>>>>>> 364f12c5

        if header.hash() == block_hash {
            Ok(())
        } else {
            eyre::bail!(
                "number={:?}, expected block_hash={:?}, got hash={:?}",
                header.header().number,
                block_hash,
                header.hash()
            );
        }
    }

<<<<<<< HEAD
    fn max_td_and_hash(&self) -> (U256, B256) {
        let header =
            self.provider.sealed_header(self.provider.best_block_number().unwrap()).unwrap().unwrap();
        let td = self.consensus.total_difficulty(header.hash_slow());
        info!(hash=?header.hash(), ?td, header.number, header.timestamp, "max_td_and_hash");
        (td, header.hash())
    }
=======
    async fn fetch_header(&self, start: BlockHashOrNumber) -> eyre::Result<Header> {
        let fetch_client = match self.network.fetch_client().await {
            Ok(c) => c,
            Err(err) => {
                eyre::bail!("Failed to get fetch_client: {}, {:?}", err, start);
            }
        };
        let header = match fetch_client
            .get_header_with_priority(start, Priority::High)
            .await
        {
            Ok(h) => h.into_data(),
            Err(err) => {
                eyre::bail!("Failed to get header: {}, {:?}", err, start);
            }
        };
        if header.is_none() {
            eyre::bail!("Failed to get header: header is None, {:?}", start);
        }
        Ok(header.unwrap())
    }

    async fn fetch_block(&mut self, start: BlockHashOrNumber) -> eyre::Result<Block> {
        self.num_fetched_blocks += 1;
        let fetch_client = match self.network.fetch_client().await {
            Ok(c) => c,
            Err(err) => {
                eyre::bail!("Failed to get fetch_client: {}, {:?}", err, start);
            }
        };
        let header = match fetch_client
            .get_header_with_priority(start, Priority::High)
            .await
        {
            Ok(h) => h.into_data(),
            Err(err) => {
                eyre::bail!("Failed to get header: {}, {:?}", err, start);
            }
        };
        if header.is_none() {
            eyre::bail!("Failed to get header: header is None, {:?}", start);
        }
        let header = header.unwrap();
        let body = match fetch_client
            .get_block_body_with_priority(header.hash_slow(), Priority::High)
            .await
        {
            Ok(b) => b.into_data(),
            Err(err) => {
                eyre::bail!("Failed to get body: {}, {:?}", err, start);
            }
        };
        if body.is_none() {
            eyre::bail!("Failed to get body: body is None, {:?}", start);
        }
        let block = body.unwrap().into_block(header);
        Ok(block)
    }

    fn max_td_and_hash(&self) -> (U256, B256) {
        let header = self
            .provider
            .sealed_header(self.provider.best_block_number().unwrap())
            .unwrap()
            .unwrap();
        let td = self.consensus.total_difficulty(header.hash_slow());
        let average_td = td.to::<u64>() as f64 / header.number as f64;
        info!(hash=?header.hash(), ?td, header.number, header.timestamp, average_td, "max_td_and_hash");
        (td, header.hash())
    }

    fn is_among_signers(&self) -> eyre::Result<bool> {
        if let Some(address) = self.consensus.get_eth_signer_address()? {
            Ok(self.get_best_block_signers().contains(&address))
        } else {
            Ok(false)
        }
    }
}

fn exit_by_sigint() {
    let _ = nix::sys::signal::kill(
        nix::unistd::Pid::this(),
        nix::sys::signal::Signal::SIGINT,
    );
>>>>>>> 364f12c5
}<|MERGE_RESOLUTION|>--- conflicted
+++ resolved
@@ -1,18 +1,8 @@
 //! Contains the implementation of the mining mode for the local engine.
 
-<<<<<<< HEAD
-use reth_beacon_consensus::BeaconConsensusEngineHandle;
-use reth_node_types::NodeTypesWithEngine;
-use reth_consensus::Consensus;
-use std::sync::Arc;
-use reth_node_api::{FullNodeComponents,  FullNodeTypes};
-use alloy_primitives::{TxHash, B256, U128, U256, BlockNumber};
-use alloy_rpc_types_engine::{CancunPayloadFields, ExecutionPayloadSidecar, ForkchoiceState, PayloadStatus};
-=======
 use alloy_eips::{BlockHashOrNumber, BlockNumHash, HashOrNumber};
 use alloy_primitives::{Address, BlockHash, TxHash, B256, U128, U256};
 use alloy_rpc_types_engine::{CancunPayloadFields, ExecutionPayloadSidecar, ForkchoiceState};
->>>>>>> 364f12c5
 use eyre::OptionExt;
 use futures_util::{stream::Fuse, StreamExt};
 use itertools::Itertools;
@@ -30,13 +20,9 @@
 use reth_payload_primitives::{
     BuiltPayload, PayloadAttributesBuilder, PayloadBuilder, PayloadKind, PayloadTypes,
 };
-<<<<<<< HEAD
-use reth_provider::{TdProvider, BlockReader, ChainSpecProvider};
-=======
 use reth_primitives::{Block, Header, SealedBlock};
 use reth_primitives_traits::header::clique_utils::recover_address;
 use reth_provider::{BlockIdReader, BlockReader, ChainSpecProvider, TdProvider};
->>>>>>> 364f12c5
 use reth_rpc_types_compat::engine::payload::block_to_payload;
 use reth_tokio_util::EventStream;
 use reth_transaction_pool::TransactionPool;
@@ -50,19 +36,8 @@
     thread,
     hash::Hash,
 };
-<<<<<<< HEAD
-use reth_eth_wire_types::NewBlock;
-use reth_network::NetworkHandle;
-use reth_network_api::NetworkEvent;
-use reth_tokio_util::EventStream;
-use tokio::{
-    sync::{mpsc::UnboundedSender, oneshot},
-    time::{Interval, sleep},
-};
-=======
 use tokio::sync::mpsc;
 use tokio::time::{interval_at, sleep, Instant, Interval};
->>>>>>> 364f12c5
 use tokio_stream::wrappers::ReceiverStream;
 use tracing::{debug, error, info, warn};
 
@@ -129,15 +104,6 @@
     mode: MiningMode,
     /// The payload builder for the engine
     payload_builder: PayloadBuilderHandle<EngineT>,
-<<<<<<< HEAD
-    /// Timestamp for the next block.
-    safe_block_hash: B256,
-    /// full network  for announce block
-    network: Network,
-    new_block_event_stream: EventStream<NewBlock>,
-    network_event_stream: EventStream<NetworkEvent>,
-    consensus: Arc<dyn Consensus>,
-=======
     /// full network  for announce block
     network: Network,
     consensus: Arc<dyn Consensus>,
@@ -152,7 +118,6 @@
     num_long_delayed_blocks: u64,
     num_fetched_blocks: u64,
     order_stats: HashMap<u64, bool>,
->>>>>>> 364f12c5
 }
 
 const INMEMORY_BLOCKS: u32 = 256;
@@ -165,15 +130,11 @@
 impl<EngineT, Provider, B, Network> N42Miner<EngineT, Provider, B, Network>
 where
     EngineT: EngineTypes,
-<<<<<<< HEAD
-    Provider: TdProvider + BlockReader + ChainSpecProvider<ChainSpec: EthereumHardforks> + 'static,
-=======
     Provider: TdProvider
         + BlockReader
         + BlockIdReader
         + ChainSpecProvider<ChainSpec: EthereumHardforks>
         + 'static,
->>>>>>> 364f12c5
     B: PayloadAttributesBuilder<<EngineT as PayloadTypes>::PayloadAttributes>,
     Network: reth_network_api::FullNetwork,
 {
@@ -187,15 +148,6 @@
         network: Network,
         consensus: Arc<dyn Consensus>,
     ) {
-<<<<<<< HEAD
-        let latest_header =
-            provider.sealed_header(provider.best_block_number().unwrap()).unwrap().unwrap();
-        let latest_td = consensus.total_difficulty(latest_header.hash_slow());
-
-        let new_block_event_stream = network.subscribe_block();
-        let network_event_stream = network.event_listener();
-        let miner = Self {
-=======
         let latest_header = provider
             .sealed_header(provider.best_block_number().unwrap())
             .unwrap()
@@ -203,19 +155,11 @@
 
         let (new_block_tx, new_block_rx) = mpsc::channel::<(NewBlock, BlockHash)>(128);
         let mut miner = Self {
->>>>>>> 364f12c5
             provider,
             payload_attributes_builder,
             beacon_engine_handle,
             mode,
             payload_builder,
-<<<<<<< HEAD
-            safe_block_hash: latest_header.hash(),
-            network,
-            new_block_event_stream,
-            network_event_stream,
-            consensus,
-=======
             network,
             consensus,
             recent_blocks: schnellru::LruMap::new(schnellru::ByLength::new(INMEMORY_BLOCKS)),
@@ -228,7 +172,6 @@
             order_stats: HashMap::new(),
             new_block_tx,
             new_block_rx,
->>>>>>> 364f12c5
         };
 
         // Spawn the miner
@@ -236,24 +179,6 @@
     }
 
     /// Runs the [`N42Miner`] in a loop, polling the miner and building payloads.
-<<<<<<< HEAD
-    async fn run(mut self) {
-        if let Ok(all_peers) = self.network.get_all_peers().await {
-            info!(target: "consensus-client", "all_peers={:?}", all_peers);
-                /*
-            all_peers.iter().for_each(|peer|
-                if self.max_td < peer.status.total_difficulty {
-                    self.max_td = peer.status.total_difficulty;
-                    self.max_td_hash = peer.status.blockhash;
-                }
-            );
-                */
-            //info!(target: "consensus-client", max_td=?self.max_td, max_td_hash=?self.max_td_hash);
-        }
-        if let fetch_client = self.network.fetch_client().await {
-        }
-        let mut fcu_interval = tokio::time::interval(Duration::from_secs(1));
-=======
     async fn run(mut self) -> eyre::Result<()> {
         self.initial_sync().await;
 
@@ -261,7 +186,6 @@
         let mut network_event_stream = self.network.event_listener();
         let mut event_listener = self.beacon_engine_handle.event_listener();
 
->>>>>>> 364f12c5
         loop {
             tokio::select! {
                 Some((new_block, hash)) = self.new_block_rx.recv() => {
@@ -277,35 +201,6 @@
                 new_block_event = &mut new_block_event_stream.next() => {
                     debug!(target: "consensus-client", "new_block_event={:?}", new_block_event);
                     if let Some(new_block) = new_block_event {
-<<<<<<< HEAD
-                        let (max_td, _) = self.max_td_and_hash();
-                        info!(target: "consensus-client", ?max_td, new_block_td=?U256::from(new_block.td));
-                        if max_td < U256::from(new_block.td) {
-                            match self.insert_block(&new_block).await {
-                                Ok(_) => {
-                                }
-                                Err(e) => {
-                                    error!(target: "consensus-client", "Error validating and inserting the block: {:?}", e);
-                                }
-                            }
-                        }
-                    }
-                }
-                network_event = &mut self.network_event_stream.next() => {
-                    info!(target: "consensus-client", "network_event={:?}", network_event);
-                    if let Some(network_event) = network_event {
-                        match network_event {
-                            NetworkEvent::SessionEstablished {status, ..} => {
-                                /*
-                                if self.max_td < status.total_difficulty {
-                                    self.max_td = status.total_difficulty;
-                                    self.max_td_hash = status.blockhash;
-                                }
-                                */
-                            },
-                            _ => { },
-                        }
-=======
                     if let Err(e) = self.handle_new_block(new_block).await {
                         error!(target: "consensus-client", "Error handling the new block: {:?}", e);
                     }
@@ -369,7 +264,6 @@
                     }
                     Err(err) => {
                         info!(target: "consensus-client", ?err, "initial_sync_to_hash failed");
->>>>>>> 364f12c5
                     }
                 }
             } else {
@@ -623,14 +517,6 @@
     }
 
     /// Returns current forkchoice state.
-<<<<<<< HEAD
-    fn forkchoice_state(&self) -> ForkchoiceState {
-        let (_, max_td_hash) = self.max_td_and_hash();
-        ForkchoiceState {
-            head_block_hash: max_td_hash,
-            safe_block_hash: self.safe_block_hash,
-            finalized_block_hash: self.safe_block_hash,
-=======
     fn forkchoice_state(&mut self) -> ForkchoiceState {
         let (_, max_td_hash) = self.max_td_and_hash();
 
@@ -640,7 +526,6 @@
             head_block_hash: max_td_hash,
             safe_block_hash,
             finalized_block_hash: safe_block_hash,
->>>>>>> 364f12c5
         }
     }
 
@@ -657,37 +542,6 @@
     /// Generates payload attributes for a new block, passes them to FCU and inserts built payload
     /// through newPayload.
     async fn advance(&mut self) -> eyre::Result<()> {
-<<<<<<< HEAD
-        let header =
-            self.provider.sealed_header(self.provider.best_block_number().unwrap()).unwrap().unwrap();
-        let interval = match self.mode {
-            MiningMode::Interval(ref v) => {
-                info!(?v, "advance interval value");
-                v.period().as_secs()
-            }
-            _ => 1,
-        };
-        info!(target: "consensus-client", interval, "advance");
-        let now =
-            std::time::SystemTime::now()
-                .duration_since(UNIX_EPOCH)
-                .expect("cannot be earlier than UNIX_EPOCH")
-                .as_secs();
-        let timestamp = std::cmp::max(
-            header.timestamp + interval as u64,
-            now,
-        );
-        if timestamp > now {
-            sleep(Duration::from_secs(timestamp - now)).await;
-        }
-        info!(target: "consensus-client", timestamp, "advance: PayloadAttributes timestamp");
-
-        let mut res = self.beacon_engine_handle.fork_choice_updated(
-                self.forkchoice_state(),
-                Some(self.payload_attributes_builder.build(timestamp)),
-                EngineApiMessageVersion::default(),
-            ).await?;
-=======
         let (in_order_count, out_of_order_count, order_ratio) = self.get_order_stats();
         let num_signers = self.get_best_block_num_signers();
         let interval;
@@ -746,7 +600,6 @@
                 EngineApiMessageVersion::default(),
             )
             .await?;
->>>>>>> 364f12c5
         if !res.payload_status.is_valid() {
             eyre::bail!("Error advancing the chain: fork_choice_updated with PayloadAttributes status is not valid: {:?}", res);
         }
@@ -776,23 +629,6 @@
         let max_td = self.consensus.total_difficulty(block.header.hash());
         info!(target: "consensus-client", ?max_td, "advance: new_block hash {:?}", block.header.hash());
 
-<<<<<<< HEAD
-        match self.beacon_engine_handle.fork_choice_updated(
-            self.forkchoice_state_with_head(block.hash()),
-            None,
-            EngineApiMessageVersion::default(),
-        ).await {
-            Ok(v) => {
-                info!(target: "consensus-client", "forkchoice(block hash) status {:?}", v);
-            }
-            Err(e) => {
-                error!(target: "consensus-client", "Error updating fork choice(block hash): {:?}", e);
-            }
-        }
-
-
-        self.network.announce_block(NewBlock{block: block.clone().unseal(), td: max_td.to::<U128>()}, block.hash());
-=======
         self.recent_blocks.insert(block.hash(), block.clone());
 
         let wiggle = self.consensus.wiggle(
@@ -821,7 +657,6 @@
                 .await
                 .unwrap();
         });
->>>>>>> 364f12c5
 
         self.num_generated_blocks += 1;
         if num_signers == 1 {
@@ -835,22 +670,6 @@
         let safe_block_hash = safe_block_num_hash.hash;
         ForkchoiceState {
             head_block_hash,
-<<<<<<< HEAD
-            safe_block_hash: self.safe_block_hash,
-            finalized_block_hash: self.safe_block_hash,
-        }
-    }
-
-    async fn insert_block(&mut self, new_block: &NewBlock) -> eyre::Result<()> {
-        let block = new_block.clone().block.seal_slow();
-        info!(target: "consensus-client", "new_block hash {:?}", block.header.hash());
-
-        let cancun_fields =
-            self.provider.chain_spec().is_cancun_active_at_timestamp(block.timestamp).then(|| {
-                CancunPayloadFields {
-                    parent_beacon_block_root: block.parent_beacon_block_root.unwrap(),
-                    versioned_hashes: block.blob_versioned_hashes().into_iter().copied().collect(),
-=======
             safe_block_hash,
             finalized_block_hash: safe_block_hash,
         }
@@ -998,42 +817,15 @@
                 } else {
                     info!(target: "consensus-client", ?block_number, "sync_to_hash_in_small_unit: synced to block");
                     break;
->>>>>>> 364f12c5
-                }
-            }
-        }
-
-<<<<<<< HEAD
-        let res = self.beacon_engine_handle.new_payload(
-            block_to_payload(block.clone()),
-            cancun_fields
-                .map(ExecutionPayloadSidecar::v3)
-                .unwrap_or_else(ExecutionPayloadSidecar::none),
-        ).await?;
-        info!(target: "consensus-client", "new_payload res={:?}", res);
-        if res.is_invalid() {
-            eyre::bail!("new block is invalid: {}", res);
-        }
-
-        match self.beacon_engine_handle.fork_choice_updated(
-            self.forkchoice_state_with_head(block.hash()),
-            None,
-            EngineApiMessageVersion::default(),
-        ).await {
-            Ok(v) => {
-                info!(target: "consensus-client", "forkchoice(block hash) status {:?}", v);
-            }
-            Err(e) => {
-                error!(target: "consensus-client", "Error updating fork choice(block hash): {:?}", e);
-            }
-        }
-=======
+                }
+            }
+        }
+
         let header = self
             .provider
             .sealed_header(self.provider.best_block_number().unwrap())
             .unwrap()
             .unwrap();
->>>>>>> 364f12c5
 
         if header.hash() == block_hash {
             Ok(())
@@ -1047,15 +839,6 @@
         }
     }
 
-<<<<<<< HEAD
-    fn max_td_and_hash(&self) -> (U256, B256) {
-        let header =
-            self.provider.sealed_header(self.provider.best_block_number().unwrap()).unwrap().unwrap();
-        let td = self.consensus.total_difficulty(header.hash_slow());
-        info!(hash=?header.hash(), ?td, header.number, header.timestamp, "max_td_and_hash");
-        (td, header.hash())
-    }
-=======
     async fn fetch_header(&self, start: BlockHashOrNumber) -> eyre::Result<Header> {
         let fetch_client = match self.network.fetch_client().await {
             Ok(c) => c,
@@ -1141,5 +924,4 @@
         nix::unistd::Pid::this(),
         nix::sys::signal::Signal::SIGINT,
     );
->>>>>>> 364f12c5
 }