//! Engine node related functionality.

use futures::{future::Either, stream, stream_select, StreamExt};
<<<<<<< HEAD
use alloy_primitives::Address;
=======
use alloy_primitives::{Address, U256};
>>>>>>> 364f12c5
use alloy_signer_local::PrivateKeySigner;
use reth_beacon_consensus::{
    hooks::{EngineHooks, StaticFileHook},
    BeaconConsensusEngineHandle,
};
use reth_blockchain_tree::BlockchainTreeConfig;
use reth_chainspec::EthChainSpec;
use reth_consensus_debug_client::{DebugConsensusClient, EtherscanBlockProvider};
use reth_engine_local::{LocalEngineService, LocalPayloadAttributesBuilder, MiningMode};
use consensus_client::miner::N42Miner;
use n42_engine_primitives::N42PayloadAttributesBuilder;
use reth_engine_service::service::{ChainEvent, EngineService};
use reth_engine_tree::{
    engine::{EngineApiRequest, EngineRequestHandler},
    tree::TreeConfig,
};
use reth_engine_util::EngineMessageStreamExt;
use reth_exex::ExExManagerHandle;
use reth_network::{NetworkSyncUpdater, SyncState};
use reth_network_api::{BlockDownloaderProvider, NetworkEventListenerProvider};
use reth_node_api::{
    BuiltPayload, FullNodeTypes, NodeTypesWithEngine, PayloadAttributesBuilder, PayloadTypes,
};
use reth_node_core::{
    dirs::{ChainPath, DataDirPath},
    exit::NodeExitFuture,
    primitives::Head,
};
use reth_node_events::{cl::ConsensusLayerHealthEvents, node};
use reth_payload_primitives::PayloadBuilder;
use reth_primitives::EthereumHardforks;
use reth_provider::providers::{BlockchainProvider2, ProviderNodeTypes};
use reth_provider::BlockReaderIdExt;
use reth_tasks::TaskExecutor;
use reth_tokio_util::EventSender;
use reth_tracing::tracing::{debug, error, info};
use std::sync::Arc;
use tokio::sync::{mpsc::unbounded_channel, oneshot};
use tokio_stream::wrappers::UnboundedReceiverStream;

use crate::{
    common::{Attached, LaunchContextWith, WithConfigs},
    hooks::NodeHooks,
    rpc::{RethRpcAddOns, RpcHandle},
    setup::build_networked_pipeline,
    AddOns, AddOnsContext, ExExLauncher, FullNode, LaunchContext, LaunchNode, NodeAdapter,
    NodeBuilderWithComponents, NodeComponents, NodeComponentsBuilder, NodeHandle, NodeTypesAdapter,
};

/// The engine node launcher.
#[derive(Debug)]
pub struct EngineNodeLauncher {
    /// The task executor for the node.
    pub ctx: LaunchContext,

    /// Temporary configuration for engine tree.
    /// After engine is stabilized, this should be configured through node builder.
    pub engine_tree_config: TreeConfig,
}

impl EngineNodeLauncher {
    /// Create a new instance of the ethereum node launcher.
    pub const fn new(
        task_executor: TaskExecutor,
        data_dir: ChainPath<DataDirPath>,
        engine_tree_config: TreeConfig,
    ) -> Self {
        Self { ctx: LaunchContext::new(task_executor, data_dir), engine_tree_config }
    }
}

impl<Types, T, CB, AO> LaunchNode<NodeBuilderWithComponents<T, CB, AO>> for EngineNodeLauncher
where
    Types: ProviderNodeTypes + NodeTypesWithEngine,
    T: FullNodeTypes<Types = Types, Provider = BlockchainProvider2<Types>>,
    CB: NodeComponentsBuilder<T>,
    AO: RethRpcAddOns<NodeAdapter<T, CB::Components>>,
    N42PayloadAttributesBuilder<Types::ChainSpec>: PayloadAttributesBuilder<
        <<Types as NodeTypesWithEngine>::Engine as PayloadTypes>::PayloadAttributes,
    >,
{
    type Node = NodeHandle<NodeAdapter<T, CB::Components>, AO>;

    async fn launch_node(
        self,
        target: NodeBuilderWithComponents<T, CB, AO>,
    ) -> eyre::Result<Self::Node> {
        let Self { ctx, engine_tree_config } = self;
        let NodeBuilderWithComponents {
            adapter: NodeTypesAdapter { database },
            components_builder,
            add_ons: AddOns { hooks, exexs: installed_exex, add_ons },
            config,
        } = target;
        let NodeHooks { on_component_initialized, on_node_started, .. } = hooks;

        // TODO: move tree_config and canon_state_notification_sender
        // initialization to with_blockchain_db once the engine revamp is done
        // https://github.com/paradigmxyz/reth/issues/8742
        let tree_config = BlockchainTreeConfig::default();

        // NOTE: This is a temporary workaround to provide the canon state notification sender to the components builder because there's a cyclic dependency between the blockchain provider and the tree component. This will be removed once the Blockchain provider no longer depends on an instance of the tree: <https://github.com/paradigmxyz/reth/issues/7154>
        let (canon_state_notification_sender, _receiver) =
            tokio::sync::broadcast::channel(tree_config.max_reorg_depth() as usize * 2);

        // setup the launch context
        let ctx = ctx
            .with_configured_globals()
            // load the toml config
            .with_loaded_toml_config(config)?
            // add resolved peers
            .with_resolved_peers().await?
            // attach the database
            .attach(database.clone())
            // ensure certain settings take effect
            .with_adjusted_configs()
            // Create the provider factory
            .with_provider_factory().await?
            .inspect(|_| {
                info!(target: "reth::cli", "Database opened");
            })
            .with_prometheus_server().await?
            .inspect(|this| {
                debug!(target: "reth::cli", chain=%this.chain_id(), genesis=?this.genesis_hash(), "Initializing genesis");
            })
            .with_genesis()?
            .inspect(|this: &LaunchContextWith<Attached<WithConfigs<Types::ChainSpec>, _>>| {
                info!(target: "reth::cli", "\n{}", this.chain_spec().display_hardforks());
            })
            .with_metrics_task()
            // passing FullNodeTypes as type parameter here so that we can build
            // later the components.
            .with_blockchain_db::<T, _>(move |provider_factory| {
                Ok(BlockchainProvider2::new(provider_factory)?)
            }, tree_config, canon_state_notification_sender)?
            .with_components(components_builder, on_component_initialized).await?;

        // spawn exexs
        let exex_manager_handle = ExExLauncher::new(
            ctx.head(),
            ctx.node_adapter().clone(),
            installed_exex,
            ctx.configs().clone(),
        )
        .launch()
        .await?;

        // create pipeline
        let network_client = ctx.components().network().fetch_client().await?;
        let (consensus_engine_tx, consensus_engine_rx) = unbounded_channel();

        let node_config = ctx.node_config();
        let consensus_engine_stream = UnboundedReceiverStream::from(consensus_engine_rx)
            .maybe_skip_fcu(node_config.debug.skip_fcu)
            .maybe_skip_new_payload(node_config.debug.skip_new_payload)
            .maybe_reorg(
                ctx.blockchain_db().clone(),
                ctx.components().evm_config().clone(),
                reth_payload_validator::ExecutionPayloadValidator::new(ctx.chain_spec()),
                node_config.debug.reorg_frequency,
                node_config.debug.reorg_depth,
            )
            // Store messages _after_ skipping so that `replay-engine` command
            // would replay only the messages that were observed by the engine
            // during this run.
            .maybe_store_messages(node_config.debug.engine_api_store.clone());

        let max_block = ctx.max_block(network_client.clone()).await?;
        let mut hooks = EngineHooks::new();

        let static_file_producer = ctx.static_file_producer();
        let static_file_producer_events = static_file_producer.lock().events();
        hooks.add(StaticFileHook::new(
            static_file_producer.clone(),
            Box::new(ctx.task_executor().clone()),
        ));
        info!(target: "reth::cli", "StaticFileProducer initialized");

        // Configure the pipeline
        let pipeline_exex_handle =
            exex_manager_handle.clone().unwrap_or_else(ExExManagerHandle::empty);
        let pipeline = build_networked_pipeline(
            &ctx.toml_config().stages,
            network_client.clone(),
            ctx.consensus(),
            ctx.provider_factory().clone(),
            ctx.task_executor(),
            ctx.sync_metrics_tx(),
            ctx.prune_config(),
            max_block,
            static_file_producer,
            ctx.components().block_executor().clone(),
            pipeline_exex_handle,
        )?;

        // The new engine writes directly to static files. This ensures that they're up to the tip.
        pipeline.move_to_static_files()?;

        let pipeline_events = pipeline.events();

        let mut pruner_builder = ctx.pruner_builder();
        if let Some(exex_manager_handle) = &exex_manager_handle {
            pruner_builder =
                pruner_builder.finished_exex_height(exex_manager_handle.finished_height());
        }
        let pruner = pruner_builder.build_with_provider_factory(ctx.provider_factory().clone());

        let pruner_events = pruner.events();
        info!(target: "reth::cli", prune_config=?ctx.prune_config().unwrap_or_default(), "Pruner initialized");

        let mut engine_service = if ctx.is_dev() {
            let mining_mode = if let Some(block_time) = ctx.node_config().dev.block_time {
                MiningMode::interval(block_time)
            } else {
                MiningMode::instant(ctx.components().pool().clone())
            };
            let eth_service = LocalEngineService::new(
                ctx.consensus(),
                ctx.components().block_executor().clone(),
                ctx.provider_factory().clone(),
                ctx.blockchain_db().clone(),
                pruner,
                ctx.components().payload_builder().clone(),
                engine_tree_config,
                ctx.invalid_block_hook()?,
                ctx.sync_metrics_tx(),
                consensus_engine_tx.clone(),
                Box::pin(consensus_engine_stream),
                mining_mode,
                N42PayloadAttributesBuilder::new(ctx.chain_spec()),
            );

            Either::Left(eth_service)
        } else {
            let eth_service = EngineService::new(
                ctx.consensus(),
                ctx.components().block_executor().clone(),
                ctx.chain_spec(),
                network_client.clone(),
                Box::pin(consensus_engine_stream),
                pipeline,
                Box::new(ctx.task_executor().clone()),
                ctx.provider_factory().clone(),
                ctx.blockchain_db().clone(),
                pruner,
                ctx.components().payload_builder().clone(),
                engine_tree_config,
                ctx.invalid_block_hook()?,
                ctx.sync_metrics_tx(),
            );

            Either::Right(eth_service)
        };

        let event_sender = EventSender::default();

        let beacon_engine_handle =
            BeaconConsensusEngineHandle::new(consensus_engine_tx, event_sender.clone());

        info!(target: "reth::cli", "Consensus engine initialized");

        let events = stream_select!(
            ctx.components().network().event_listener().map(Into::into),
            beacon_engine_handle.event_listener().map(Into::into),
            pipeline_events.map(Into::into),
            if ctx.node_config().debug.tip.is_none() && !ctx.is_dev() {
                Either::Left(
                    ConsensusLayerHealthEvents::new(Box::new(ctx.blockchain_db().clone()))
                        .map(Into::into),
                )
            } else {
                Either::Right(stream::empty())
            },
            pruner_events.map(Into::into),
            static_file_producer_events.map(Into::into),
        );
        ctx.task_executor().spawn_critical(
            "events task",
            node::handle_events(
                Some(Box::new(ctx.components().network().clone())),
                Some(ctx.head().number),
                events,
            ),
        );

        // extract the jwt secret from the args if possible
        let jwt_secret = ctx.auth_jwt_secret()?;

        let beacon_engine_handle_clone = beacon_engine_handle.clone();
        let add_ons_ctx = AddOnsContext {
            node: ctx.node_adapter().clone(),
            config: ctx.node_config(),
            beacon_engine_handle,
            jwt_secret,
        };

        let RpcHandle { rpc_server_handles, rpc_registry } =
            add_ons.launch_add_ons(add_ons_ctx).await?;

        // TODO: migrate to devmode with https://github.com/paradigmxyz/reth/issues/10104
        if let Some(maybe_custom_etherscan_url) = ctx.node_config().debug.etherscan.clone() {
            info!(target: "reth::cli", "Using etherscan as consensus client");

            let chain = ctx.node_config().chain.chain();
            let etherscan_url = maybe_custom_etherscan_url.map(Ok).unwrap_or_else(|| {
                // If URL isn't provided, use default Etherscan URL for the chain if it is known
                chain
                    .etherscan_urls()
                    .map(|urls| urls.0.to_string())
                    .ok_or_else(|| eyre::eyre!("failed to get etherscan url for chain: {chain}"))
            })?;

            let block_provider = EtherscanBlockProvider::new(
                etherscan_url,
                chain.etherscan_api_key().ok_or_else(|| {
                    eyre::eyre!(
                        "etherscan api key not found for rpc consensus client for chain: {chain}"
                    )
                })?,
            );
            let rpc_consensus_client = DebugConsensusClient::new(
                rpc_server_handles.auth.clone(),
                Arc::new(block_provider),
            );
            ctx.task_executor().spawn_critical("etherscan consensus client", async move {
                rpc_consensus_client.run::<<Types as NodeTypesWithEngine>::Engine>().await
            });
        }

        // Run consensus engine to completion
        let initial_target = ctx.initial_backfill_target()?;
        let network_handle = ctx.components().network().clone();
        let mut built_payloads = ctx
            .components()
            .payload_builder()
            .subscribe()
            .await
            .map_err(|e| eyre::eyre!("Failed to subscribe to payload builder events: {:?}", e))?
            .into_built_payload_stream()
            .fuse();
        let chainspec = ctx.chain_spec();
        let (exit, rx) = oneshot::channel();
        let terminate_after_backfill = ctx.terminate_after_initial_backfill();

        info!(target: "reth::cli", "Starting consensus engine");
        let consensus = ctx.consensus().clone();
<<<<<<< HEAD
=======
        let provider = ctx.node_adapter().provider.clone();
>>>>>>> 364f12c5
        ctx.task_executor().spawn_critical("consensus engine", async move {
            if let Some(initial_target) = initial_target {
                debug!(target: "reth::cli", %initial_target,  "start backfill sync");
                if let Either::Right(eth_service) = &mut engine_service {
                    eth_service.orchestrator_mut().start_backfill_sync(initial_target);
                }
            }

            let mut res = Ok(());

            // advance the chain and await payloads built locally to add into the engine api tree handler to prevent re-execution if that block is received as payload from the CL
            loop {
                tokio::select! {
                    payload = built_payloads.select_next_some() => {
                        if let Some(executed_block) = payload.executed_block() {
                            debug!(target: "reth::cli", block=?executed_block.block().num_hash(),  "inserting built payload");
                            if let Either::Right(eth_service) = &mut engine_service {
                                eth_service.orchestrator_mut().handler_mut().handler_mut().on_event(EngineApiRequest::InsertExecutedBlock(executed_block).into());
                            }
                        }
                    }
                    event = engine_service.next() => {
                        let Some(event) = event else { break };
                        debug!(target: "reth::cli", "Event: {event}");
                        match event {
                            ChainEvent::BackfillSyncFinished => {
                                if terminate_after_backfill {
                                    debug!(target: "reth::cli", "Terminating after initial backfill");
                                    break
                                }

                                network_handle.update_sync_state(SyncState::Idle);
                            }
                            ChainEvent::BackfillSyncStarted => {
                                network_handle.update_sync_state(SyncState::Syncing);
                            }
                            ChainEvent::FatalError => {
                                error!(target: "reth::cli", "Fatal error in consensus engine");
                                res = Err(eyre::eyre!("Fatal error in consensus engine"));
                                break
                            }
                            ChainEvent::Handler(ev) => {
                                if let Some(head) = ev.canonical_header() {
<<<<<<< HEAD
                                    let total_difficulty = consensus.total_difficulty(head.hash());
                                    info!(target: "reth::cli", hash=?head.hash(), ?total_difficulty);
                                    let head_block = Head {
                                        number: head.number,
                                        hash: head.hash(),
                                        difficulty: head.difficulty,
                                        timestamp: head.timestamp,
                                        total_difficulty,
                                        /*
                                        total_difficulty: chainspec
                                            .final_paris_total_difficulty(head.number)
                                            .unwrap_or_default(),
                                        */
                                    };
                                    network_handle.update_status(head_block);
=======
                                    if let Ok(Some(finalized_header)) = provider.finalized_header() {

                    let finalized_td = consensus.total_difficulty(finalized_header.hash());
                    info!(target: "reth::cli", hash=?finalized_header.hash(), ?finalized_td);
                    let finalized_block = Head {
                        number: finalized_header.number,
                        hash: finalized_header.hash(),
                        difficulty: finalized_header.difficulty,
                        timestamp: finalized_header.timestamp,
                        total_difficulty: finalized_td,
                    };
                    network_handle.update_status(finalized_block);
                                    }
>>>>>>> 364f12c5
                                }
                                event_sender.notify(ev);
                            }
                        }
                    }
                }
            }

            let _ = exit.send(res);
        });

        let mining_mode = if let Some(_) = ctx.node_config().dev.consensus_signer_private_key {
            if let Some(block_time) = ctx.node_config().dev.block_time {
                consensus_client::miner::MiningMode::interval(block_time)
            } else {
                consensus_client::miner::MiningMode::instant(ctx.components().pool().clone())
            }
        } else {
            consensus_client::miner::MiningMode::NoMining
        };
        let signer_address = if let Some(signer_private_key) = ctx.node_config().dev.consensus_signer_private_key {
            let eth_signer: PrivateKeySigner = signer_private_key.to_string().parse().unwrap();
            Some(eth_signer.address())
        } else {
            None
        };
        N42Miner::spawn_new(
            ctx.blockchain_db().clone(),
            N42PayloadAttributesBuilder::new_add_signer(ctx.chain_spec(), signer_address),
            beacon_engine_handle_clone,
            mining_mode,
            ctx.components().payload_builder().clone(),
            ctx.components().network().clone(),
            ctx.consensus(),
        );

        let full_node = FullNode {
            consensus: ctx.components().consensus().clone(),
            evm_config: ctx.components().evm_config().clone(),
            block_executor: ctx.components().block_executor().clone(),
            pool: ctx.components().pool().clone(),
            network: ctx.components().network().clone(),
            provider: ctx.node_adapter().provider.clone(),
            payload_builder: ctx.components().payload_builder().clone(),
            task_executor: ctx.task_executor().clone(),
            config: ctx.node_config().clone(),
            data_dir: ctx.data_dir().clone(),
            add_ons_handle: RpcHandle { rpc_server_handles, rpc_registry },
        };
        // Notify on node started
        on_node_started.on_event(FullNode::clone(&full_node))?;

        let handle = NodeHandle {
            node_exit_future: NodeExitFuture::new(
                async { rx.await? },
                full_node.config.debug.terminate,
            ),
            node: full_node,
        };

        Ok(handle)
    }
}<|MERGE_RESOLUTION|>--- conflicted
+++ resolved
@@ -1,11 +1,7 @@
 //! Engine node related functionality.
 
 use futures::{future::Either, stream, stream_select, StreamExt};
-<<<<<<< HEAD
-use alloy_primitives::Address;
-=======
 use alloy_primitives::{Address, U256};
->>>>>>> 364f12c5
 use alloy_signer_local::PrivateKeySigner;
 use reth_beacon_consensus::{
     hooks::{EngineHooks, StaticFileHook},
@@ -352,10 +348,7 @@
 
         info!(target: "reth::cli", "Starting consensus engine");
         let consensus = ctx.consensus().clone();
-<<<<<<< HEAD
-=======
         let provider = ctx.node_adapter().provider.clone();
->>>>>>> 364f12c5
         ctx.task_executor().spawn_critical("consensus engine", async move {
             if let Some(initial_target) = initial_target {
                 debug!(target: "reth::cli", %initial_target,  "start backfill sync");
@@ -399,23 +392,6 @@
                             }
                             ChainEvent::Handler(ev) => {
                                 if let Some(head) = ev.canonical_header() {
-<<<<<<< HEAD
-                                    let total_difficulty = consensus.total_difficulty(head.hash());
-                                    info!(target: "reth::cli", hash=?head.hash(), ?total_difficulty);
-                                    let head_block = Head {
-                                        number: head.number,
-                                        hash: head.hash(),
-                                        difficulty: head.difficulty,
-                                        timestamp: head.timestamp,
-                                        total_difficulty,
-                                        /*
-                                        total_difficulty: chainspec
-                                            .final_paris_total_difficulty(head.number)
-                                            .unwrap_or_default(),
-                                        */
-                                    };
-                                    network_handle.update_status(head_block);
-=======
                                     if let Ok(Some(finalized_header)) = provider.finalized_header() {
 
                     let finalized_td = consensus.total_difficulty(finalized_header.hash());
@@ -429,7 +405,6 @@
                     };
                     network_handle.update_status(finalized_block);
                                     }
->>>>>>> 364f12c5
                                 }
                                 event_sender.notify(ev);
                             }
